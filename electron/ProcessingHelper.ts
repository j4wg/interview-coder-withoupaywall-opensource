--- conflicted
+++ resolved
@@ -346,10 +346,6 @@
       if (!extraScreenshotQueue || extraScreenshotQueue.length === 0) {
         console.log("No extra screenshots found in queue");
         mainWindow.webContents.send(this.deps.PROCESSING_EVENTS.NO_SCREENSHOTS);
-<<<<<<< HEAD
-=======
-        
->>>>>>> 46fe6b22
         return;
       }
 
